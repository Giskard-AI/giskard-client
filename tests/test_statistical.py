--- conflicted
+++ resolved
@@ -108,10 +108,6 @@
         protected_slice=lambda df: df[df.sex == "female"],
         unprotected_slice=lambda df: df[df.sex == "male"],
         model=german_credit_model,
-<<<<<<< HEAD
         positive_outcome="Not default"
-=======
-        positive_outcome="Default"
->>>>>>> c189df41
     )
-    assert not results.passed, f"DI = {results.metric}"+    assert results.passed, f"DI = {results.metric}"