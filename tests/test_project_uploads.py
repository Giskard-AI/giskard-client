import warnings

import numpy as np
import pandas as pd
import pytest

from giskard.client.project import GiskardProject

data = np.array(["g", "e", "e", "k", "s"])


@pytest.mark.parametrize('pred', [
    [[0.81, 0.32]],
    [[0.9, 0.21]],
    [[1.5, 1]],
    [[-1, 2]],
    [[0.9, -0.1]],
    [[0, -1], [0.8, 0.5]]
])
def test__validate_classification_prediction_warn(pred):
    with pytest.warns():
        GiskardProject._validate_classification_prediction(['one', 'two'],
                                                           np.array(pred))


@pytest.mark.parametrize('pred', [
    [[0.1, 0.2, 0.7]],
])
def test__validate_classification_prediction_fail(pred):
    with pytest.raises(ValueError):
        GiskardProject._validate_classification_prediction(["one", "two"], np.array(pred))


@pytest.mark.parametrize("pred", [[[0, 1]], [[0.999999999999999, 0.000000000000001]]])
def test__validate_classification_prediction_pass(pred):
    GiskardProject._validate_classification_prediction(["one", "two"], np.array(pred))


@pytest.mark.parametrize("data", [pd.Series(data)])
def test_verify_is_pandasdataframe_fail(data):
    with pytest.raises(AssertionError):
        GiskardProject._validate_is_pandasdataframe(data)


@pytest.mark.parametrize("data", [pd.DataFrame(data)])
def test_verify_is_pandasdataframe_pass(data):
    GiskardProject._validate_is_pandasdataframe(data)


def test_validate_deterministic_model():
    def make_pred_func(multiplier=1.0):
        def dummy_pred_func(data):
            return data * multiplier

        return dummy_pred_func

<<<<<<< HEAD
prev_pred = _test_prediction_function(data)


@pytest.mark.parametrize('data,prev_prediction,prediction_function', [
    (pd.DataFrame(data), prev_pred, _test_prediction_function)
])
def test_validate_deterministic_model(data, prev_prediction, prediction_function):
    with pytest.raises(AssertionError):
        GiskardProject._validate_deterministic_model(data, prev_prediction, prediction_function)
=======
    data = pd.DataFrame(np.random.rand(5, 1))
    pf_1 = make_pred_func(1)

    with pytest.warns():
        GiskardProject._validate_deterministic_model(data, pf_1(data), make_pred_func(0.5))

    # Make sure there's no warning in other cases
    with warnings.catch_warnings():
        warnings.simplefilter("error")

        GiskardProject._validate_deterministic_model(data, pf_1(data), pf_1)
        GiskardProject._validate_deterministic_model(data, pf_1(data), make_pred_func(0.99999))


def test_validate_columns_columntypes(german_credit_data, german_credit_test_data):
    GiskardProject.validate_columns_columntypes(
        german_credit_data.df,
        german_credit_data.column_types,
        german_credit_data.target
    )
    GiskardProject.validate_columns_columntypes(
        german_credit_data.df,
        {c: german_credit_data.column_types[c] for c in german_credit_data.column_types if
         c != german_credit_data.target},
        german_credit_data.target
    )
    GiskardProject.validate_columns_columntypes(
        german_credit_test_data.df,
        german_credit_test_data.column_types,
        german_credit_test_data.target
    )
    with pytest.raises(ValueError) as e:
        GiskardProject.validate_columns_columntypes(
            german_credit_data.df,
            {c: german_credit_data.column_types[c] for c in german_credit_data.column_types if
             c not in {german_credit_data.target, "sex"}},
            german_credit_data.target
        )
    assert e.match(r"Invalid column_types parameter: Please declare the type for {'sex'} columns")

    with pytest.raises(ValueError) as e:
        new_ct = dict(german_credit_data.column_types)
        new_ct["non-existing-column"] = "int64"
        GiskardProject.validate_columns_columntypes(
            german_credit_data.df,
            new_ct,
            german_credit_data.target
        )
    assert e.match(r"Missing columns in dataframe according to column_types: {'non-existing-column'}")
>>>>>>> d88e3dfb
<|MERGE_RESOLUTION|>--- conflicted
+++ resolved
@@ -54,17 +54,6 @@
 
         return dummy_pred_func
 
-<<<<<<< HEAD
-prev_pred = _test_prediction_function(data)
-
-
-@pytest.mark.parametrize('data,prev_prediction,prediction_function', [
-    (pd.DataFrame(data), prev_pred, _test_prediction_function)
-])
-def test_validate_deterministic_model(data, prev_prediction, prediction_function):
-    with pytest.raises(AssertionError):
-        GiskardProject._validate_deterministic_model(data, prev_prediction, prediction_function)
-=======
     data = pd.DataFrame(np.random.rand(5, 1))
     pf_1 = make_pred_func(1)
 
@@ -113,5 +102,4 @@
             new_ct,
             german_credit_data.target
         )
-    assert e.match(r"Missing columns in dataframe according to column_types: {'non-existing-column'}")
->>>>>>> d88e3dfb
+    assert e.match(r"Missing columns in dataframe according to column_types: {'non-existing-column'}")