--- conflicted
+++ resolved
@@ -36,14 +36,11 @@
       - name: Make
         run: make
 
-<<<<<<< HEAD
-=======
       - name: SonarCloud Scan
         uses: SonarSource/sonarcloud-github-action@master
         env:
           SONAR_TOKEN: ${{ secrets.SONAR_TOKEN }}
 
->>>>>>> b0223819
       - name: Build
         run: |
           make build