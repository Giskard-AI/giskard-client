--- conflicted
+++ resolved
@@ -452,14 +452,8 @@
             res = None
         return res
 
-<<<<<<< HEAD
     def _validate_model_execution(self, prediction_function, df: pd.DataFrame, model_type,
                                   classification_labels=None, target=None) -> None:
-=======
-    @staticmethod
-    def _validate_model_execution(
-            prediction_function, df: pd.DataFrame, model_type, classification_labels=None, target=None
-    ) -> None:
         if target is not None and target in df.columns:
             df = df.drop(target, axis=1)
         try:
@@ -468,7 +462,6 @@
             raise ValueError("Invalid prediction_function input.\n"
                              "Please make sure that prediction_function(df.head(1)) does not return an error "
                              "message before uploading in Giskard")
->>>>>>> 3207c1a3
         try:
             prediction = prediction_function(df)
         except Exception:
