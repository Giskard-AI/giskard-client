--- conflicted
+++ resolved
@@ -570,23 +570,6 @@
                     f"{missing_columns} columns"
                 )
 
-<<<<<<< HEAD
-        nuniques=df.nunique()
-        nuniques_max=2
-        for column in df.columns:
-            if nuniques[column] <= nuniques_max and feature_types[column] == SupportedColumnType.NUMERIC.value:
-                warnings.warn(
-                    f"Feature '{column}' is declared as 'numeric' but has {nuniques[column]} (<= nuniques_max={nuniques_max}) distinct values. Are "
-                    f"you sure it is not a 'category' feature?"
-                )
-            elif nuniques[column] > nuniques_max and feature_types[column] == SupportedColumnType.CATEGORY.value:
-                warnings.warn(
-                    f"Feature '{column}' is declared as 'category' but has {nuniques[column]} (> nuniques_max={nuniques_max}) distinct values. Are "
-                    f"you sure it is not a 'numeric' feature?"
-                )
-
-=======
->>>>>>> ce10d586
         pandas_inferred_column_types = df.dtypes.to_dict()
         for column, dtype in pandas_inferred_column_types.items():
             if (
